--- conflicted
+++ resolved
@@ -53,149 +53,4 @@
 
 ## Testing
 
-<<<<<<< HEAD
-Tests are written in mocha and can be found under `test/` and can be run with `npm test`
-=======
-Tests are written in mocha and can be found under `test/` and can be run with `npm test`
-
-## Configuration
-
-Using the `--config` or `-f` command line switch you can set the path to a JSON file which can be used to load configuration on startup
-
-The same variable names from the command line switches are used to name the keys in the JSON file.
-
-Example:
-
-```
- {
- 	"controlHost": 9077,
- 	"logLevel": "debug"
- }
-```
-
-Using the configuration file you can set a default configuration for all Tor instances
-
-```
-{
-	"torConfig": {
-		"MaxCircuitDirtiness": "10"
-	}
-}
-```
-
-You can also specify a configuration for individual instances by setting the "instances" field to an array instead of an integer.
-
-Instances can optionally be assigned name and a weight. If the `loadBalanceMethod` config variable is set to "weighted" the weight field will determine how frequently the instance is used. If the instance is assigned a name the data directory will be preserved when the process is killed saving time when Tor is restarted. They can also be assigned one or more groups.
-
-```
-{
-	"loadBalanceMethod": "weighted",
-	"instances": [
-		{
-			"Name": "instance-1"
-			"Weight": 10,
-			"Config": {
-			}
-		},
-		{
-			"Name": "instance-2",
-			"Weight": 5,
-			"Config": {
-			}
-		}
-	]
-}
-```
-
-If the `proxyByName` (argument `-n`) configuration property is set to "individual" or true you can use the instance name to send requests to a specific instance. The username field in the proxy URL will identify the instance. For example, using `http://instance-1:@localhost:9080` when connecting to the HTTP Proxy would route requests to "instance-1". 
-
-This feature works on the HTTP Proxy as well as the SOCKS Proxy, but not the DNS proxy since DNS lacks authentication.
-
-## Groups
-
-Instances can be assigned to one or more groups.
-
-```
-{
-	"instances": [
-		{
-			"Name": "instance-1",
-			"Group": [ "foo", "bar ]
-		},
-		{
-			"Name": "instance-2",
-			"Group": [ "foo" ]
-		},
-		{
-			"Name": "instance-3",
-			"Group": "baz"
-		}
-	]
-}
-```
-
-If the `proxyByName` (argument `-n`) configuration property is set to "group" requests can be routed to a group of instances using the username field in the proxy URL. For example, using `http://foo:@localhost:9080` as the proxy URL will send requests too "instance-1" and "instance-2" rotating them in a round-robin fashion.
-
-## Control Server
-
-A JSON-RPC 2 TCP Server will listen on port 9077 by default. Using the rpc server the client can add/remove Tor instances and get a new identity (which includes a new ip address) while Tor Router is running. The control server will also accept websocket connections if the `--websocketControlHost` or `-w` flag is set. 
-
-Example (in node):
-
-```
-	const net = require('net');
-
-	let client = net.createConnection({ port: 9077 }, () => {
-		let rpcRequest = {
-			"method": "createInstances",
-			"params": [3], 
-			"jsonrpc":"2.0", 
-			"id": 1
-		};
-		client.write(JSON.stringify(rpcRequest));
-	});
-
-	client.on('data', (chunk) => {
-		let rawResponse = chunk.toString('utf8');
-		let rpcResponse = JSON.parse(rawResponse);
-		console.log(rpcResponse)
-		if (rpcResponse.id === 1) {
-			console.log('Three instances have been created!')
-		}
-	})
-```
-
-A full list of available RPC Methods can be [found here](https://github.com/znetstar/tor-router/blob/master/docs/rpc-methods.md)
-
-## Tor Control Protocol
-
-You can retrieve or set the configuration of instances while they're running via the Tor Control Protocol.
-
-The example below will change the "MaxCircuitDirtiness" value for the first instance in the pool
-
-Example:
-```
-let rpcRequest = {
-	"method": "setInstanceConfigAt",
-	"params": [0, "MaxCircuitDirtiness", "20"], 
-	"jsonrpc":"2.0", 
-	"id": 1
-};
-client.write(JSON.stringify(rpcRequest));
-```
-
-You can also send signals directly to instances or to all instances in the pool via the control protocol. A list of all signals can be [found here](https://gitweb.torproject.org/torspec.git/tree/control-spec.txt)
-
-The example below will set the log level of all instances to "debug".
-
-Example:
-```
-let rpcRequest = {
-	"method": "signalAllInstances",
-	"params": ["DEBUG"], 
-	"jsonrpc":"2.0", 
-	"id": 1
-};
-client.write(JSON.stringify(rpcRequest));
-```
->>>>>>> bcace286
+Tests are written in mocha and can be found under `test/` and can be run with `npm test`